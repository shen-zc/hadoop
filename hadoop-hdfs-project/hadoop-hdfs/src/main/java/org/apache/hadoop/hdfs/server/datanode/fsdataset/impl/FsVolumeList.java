/**
 * Licensed to the Apache Software Foundation (ASF) under one
 * or more contributor license agreements.  See the NOTICE file
 * distributed with this work for additional information
 * regarding copyright ownership.  The ASF licenses this file
 * to you under the Apache License, Version 2.0 (the
 * "License"); you may not use this file except in compliance
 * with the License.  You may obtain a copy of the License at
 *
 *     http://www.apache.org/licenses/LICENSE-2.0
 *
 * Unless required by applicable law or agreed to in writing, software
 * distributed under the License is distributed on an "AS IS" BASIS,
 * WITHOUT WARRANTIES OR CONDITIONS OF ANY KIND, either express or implied.
 * See the License for the specific language governing permissions and
 * limitations under the License.
 */
package org.apache.hadoop.hdfs.server.datanode.fsdataset.impl;

import java.io.IOException;
import java.util.*;

import org.apache.hadoop.conf.Configuration;
import org.apache.hadoop.hdfs.server.datanode.fsdataset.FsVolumeSpi;
import org.apache.hadoop.hdfs.server.datanode.fsdataset.VolumeChoosingPolicy;
import org.apache.hadoop.util.DiskChecker.DiskErrorException;

class FsVolumeList {
  /**
   * Read access to this unmodifiable list is not synchronized.
   * This list is replaced on modification holding "this" lock.
   */
  volatile List<FsVolumeImpl> volumes = null;

  private final VolumeChoosingPolicy<FsVolumeImpl> blockChooser;
  private volatile int numFailedVolumes;

  FsVolumeList(List<FsVolumeImpl> volumes, int failedVols,
      VolumeChoosingPolicy<FsVolumeImpl> blockChooser) {
    this.volumes = Collections.unmodifiableList(volumes);
    this.blockChooser = blockChooser;
    this.numFailedVolumes = failedVols;
  }
  
  int numberOfFailedVolumes() {
    return numFailedVolumes;
  }
  
  /** 
   * Get next volume. Synchronized to ensure {@link #curVolume} is updated
   * by a single thread and next volume is chosen with no concurrent
   * update to {@link #volumes}.
   * @param blockSize free space needed on the volume
   * @return next volume to store the block in.
   */
  // TODO should choose volume with storage type
  synchronized FsVolumeImpl getNextVolume(long blockSize) throws IOException {
    return blockChooser.chooseVolume(volumes, blockSize);
  }
    
  long getDfsUsed() throws IOException {
    long dfsUsed = 0L;
    for (FsVolumeImpl v : volumes) {
      dfsUsed += v.getDfsUsed();
    }
    return dfsUsed;
  }

  long getBlockPoolUsed(String bpid) throws IOException {
    long dfsUsed = 0L;
    for (FsVolumeImpl v : volumes) {
      dfsUsed += v.getBlockPoolUsed(bpid);
    }
    return dfsUsed;
  }

  long getCapacity() {
    long capacity = 0L;
    for (FsVolumeImpl v : volumes) {
      capacity += v.getCapacity();
    }
    return capacity;
  }
    
  long getRemaining() throws IOException {
    long remaining = 0L;
    for (FsVolumeSpi vol : volumes) {
      remaining += vol.getAvailable();
    }
    return remaining;
  }
    
  void initializeReplicaMaps(ReplicaMap globalReplicaMap) throws IOException {
    for (FsVolumeImpl v : volumes) {
      v.getVolumeMap(globalReplicaMap);
    }
  }
  
<<<<<<< HEAD
  void getVolumeMap(String bpid, ReplicaMap volumeMap) throws IOException {
    long totalStartTime = System.currentTimeMillis();
    for (FsVolumeImpl v : volumes) {
      FsDatasetImpl.LOG.info("Adding replicas to map for block pool " + bpid +
          " on volume " + v + "...");
      long startTime = System.currentTimeMillis();
      v.getVolumeMap(bpid, volumeMap);
      long timeTaken = System.currentTimeMillis() - startTime;
      FsDatasetImpl.LOG.info("Time to add replicas to map for block pool " + bpid +
          " on volume " + v + ": " + timeTaken + "ms");
=======
  void getAllVolumesMap(String bpid, ReplicaMap volumeMap) throws IOException {
    long totalStartTime = System.currentTimeMillis();
    for (FsVolumeImpl v : volumes) {
      getVolumeMap(bpid, v, volumeMap);
>>>>>>> 6266273c
    }
    long totalTimeTaken = System.currentTimeMillis() - totalStartTime;
    FsDatasetImpl.LOG.info("Total time to add all replicas to map: "
        + totalTimeTaken + "ms");
<<<<<<< HEAD
=======
  }

  void getVolumeMap(String bpid, FsVolumeImpl volume, ReplicaMap volumeMap)
      throws IOException {
    FsDatasetImpl.LOG.info("Adding replicas to map for block pool " + bpid +
                               " on volume " + volume + "...");
    long startTime = System.currentTimeMillis();
    volume.getVolumeMap(bpid, volumeMap);
    long timeTaken = System.currentTimeMillis() - startTime;
    FsDatasetImpl.LOG.info("Time to add replicas to map for block pool " + bpid +
                               " on volume " + volume + ": " + timeTaken + "ms");
>>>>>>> 6266273c
  }
    
  /**
   * Calls {@link FsVolumeImpl#checkDirs()} on each volume, removing any
   * volumes from the active list that result in a DiskErrorException.
   * 
   * This method is synchronized to allow only one instance of checkDirs() 
   * call
   * @return list of all the removed volumes.
   */
  synchronized List<FsVolumeImpl> checkDirs() {
    ArrayList<FsVolumeImpl> removedVols = null;
    
    // Make a copy of volumes for performing modification 
    final List<FsVolumeImpl> volumeList = new ArrayList<FsVolumeImpl>(volumes);

    for(Iterator<FsVolumeImpl> i = volumeList.iterator(); i.hasNext(); ) {
      final FsVolumeImpl fsv = i.next();
      try {
        fsv.checkDirs();
      } catch (DiskErrorException e) {
        FsDatasetImpl.LOG.warn("Removing failed volume " + fsv + ": ",e);
        if (removedVols == null) {
          removedVols = new ArrayList<FsVolumeImpl>(1);
        }
        removedVols.add(fsv);
        fsv.shutdown(); 
        i.remove(); // Remove the volume
        numFailedVolumes++;
      }
    }
    
    if (removedVols != null && removedVols.size() > 0) {
      // Replace volume list
      volumes = Collections.unmodifiableList(volumeList);
      FsDatasetImpl.LOG.warn("Completed checkDirs. Removed " + removedVols.size()
          + " volumes. Current volumes: " + this);
    }

    return removedVols;
  }

  @Override
  public String toString() {
    return volumes.toString();
  }


  void addBlockPool(final String bpid, final Configuration conf) throws IOException {
    long totalStartTime = System.currentTimeMillis();
    
    final List<IOException> exceptions = Collections.synchronizedList(
        new ArrayList<IOException>());
    List<Thread> blockPoolAddingThreads = new ArrayList<Thread>();
    for (final FsVolumeImpl v : volumes) {
      Thread t = new Thread() {
        public void run() {
          try {
            FsDatasetImpl.LOG.info("Scanning block pool " + bpid +
                " on volume " + v + "...");
            long startTime = System.currentTimeMillis();
            v.addBlockPool(bpid, conf);
            long timeTaken = System.currentTimeMillis() - startTime;
            FsDatasetImpl.LOG.info("Time taken to scan block pool " + bpid +
                " on " + v + ": " + timeTaken + "ms");
          } catch (IOException ioe) {
            FsDatasetImpl.LOG.info("Caught exception while scanning " + v +
                ". Will throw later.", ioe);
            exceptions.add(ioe);
          }
        }
      };
      blockPoolAddingThreads.add(t);
      t.start();
<<<<<<< HEAD
    }
    for (Thread t : blockPoolAddingThreads) {
      try {
        t.join();
      } catch (InterruptedException ie) {
        throw new IOException(ie);
      }
    }
=======
    }
    for (Thread t : blockPoolAddingThreads) {
      try {
        t.join();
      } catch (InterruptedException ie) {
        throw new IOException(ie);
      }
    }
>>>>>>> 6266273c
    if (!exceptions.isEmpty()) {
      throw exceptions.get(0);
    }
    
    long totalTimeTaken = System.currentTimeMillis() - totalStartTime;
    FsDatasetImpl.LOG.info("Total time to scan all replicas for block pool " +
        bpid + ": " + totalTimeTaken + "ms");
  }
  
  void removeBlockPool(String bpid) {
    for (FsVolumeImpl v : volumes) {
      v.shutdownBlockPool(bpid);
    }
  }

  void shutdown() {
    for (FsVolumeImpl volume : volumes) {
      if(volume != null) {
        volume.shutdown();
      }
    }
  }
}<|MERGE_RESOLUTION|>--- conflicted
+++ resolved
@@ -96,29 +96,14 @@
     }
   }
   
-<<<<<<< HEAD
-  void getVolumeMap(String bpid, ReplicaMap volumeMap) throws IOException {
-    long totalStartTime = System.currentTimeMillis();
-    for (FsVolumeImpl v : volumes) {
-      FsDatasetImpl.LOG.info("Adding replicas to map for block pool " + bpid +
-          " on volume " + v + "...");
-      long startTime = System.currentTimeMillis();
-      v.getVolumeMap(bpid, volumeMap);
-      long timeTaken = System.currentTimeMillis() - startTime;
-      FsDatasetImpl.LOG.info("Time to add replicas to map for block pool " + bpid +
-          " on volume " + v + ": " + timeTaken + "ms");
-=======
   void getAllVolumesMap(String bpid, ReplicaMap volumeMap) throws IOException {
     long totalStartTime = System.currentTimeMillis();
     for (FsVolumeImpl v : volumes) {
       getVolumeMap(bpid, v, volumeMap);
->>>>>>> 6266273c
     }
     long totalTimeTaken = System.currentTimeMillis() - totalStartTime;
     FsDatasetImpl.LOG.info("Total time to add all replicas to map: "
         + totalTimeTaken + "ms");
-<<<<<<< HEAD
-=======
   }
 
   void getVolumeMap(String bpid, FsVolumeImpl volume, ReplicaMap volumeMap)
@@ -130,7 +115,6 @@
     long timeTaken = System.currentTimeMillis() - startTime;
     FsDatasetImpl.LOG.info("Time to add replicas to map for block pool " + bpid +
                                " on volume " + volume + ": " + timeTaken + "ms");
->>>>>>> 6266273c
   }
     
   /**
@@ -205,7 +189,6 @@
       };
       blockPoolAddingThreads.add(t);
       t.start();
-<<<<<<< HEAD
     }
     for (Thread t : blockPoolAddingThreads) {
       try {
@@ -214,16 +197,6 @@
         throw new IOException(ie);
       }
     }
-=======
-    }
-    for (Thread t : blockPoolAddingThreads) {
-      try {
-        t.join();
-      } catch (InterruptedException ie) {
-        throw new IOException(ie);
-      }
-    }
->>>>>>> 6266273c
     if (!exceptions.isEmpty()) {
       throw exceptions.get(0);
     }
