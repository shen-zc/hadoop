--- conflicted
+++ resolved
@@ -152,7 +152,8 @@
   @Test(timeout = 120000)
   public void testVolumeFailure() throws Exception {
     System.out.println("Data dir: is " +  dataDir.getPath());
-
+   
+    
     // Data dir structure is dataDir/data[1-4]/[current,tmp...]
     // data1,2 is for datanode 1, data2,3 - datanode2 
     String filename = "/test.txt";
@@ -167,7 +168,7 @@
    
     // fail the volume
     // delete/make non-writable one of the directories (failed volume)
-    data_fail = cluster.getInstanceStorageDir(1, 0);
+    data_fail = new File(dataDir, "data3");
     failedDir = MiniDFSCluster.getFinalizedDir(data_fail,
         cluster.getNamesystem().getBlockPoolId());
     if (failedDir.exists() &&
@@ -234,7 +235,7 @@
     DFSTestUtil.createFile(fs, file1, 1024, (short) 2, 1L);
     DFSTestUtil.waitReplication(fs, file1, (short) 2);
 
-    File dn0Vol1 = cluster.getInstanceStorageDir(0, 0);
+    File dn0Vol1 = new File(dataDir, "data" + (2 * 0 + 1));
     DataNodeTestUtils.injectDataDirFailure(dn0Vol1);
     DataNode dn0 = cluster.getDataNodes().get(0);
     DataNodeTestUtils.waitForDiskError(dn0,
@@ -297,8 +298,8 @@
     assumeNotWindows();
 
     // make both data directories to fail on dn0
-    final File dn0Vol1 = cluster.getInstanceStorageDir(0, 0);
-    final File dn0Vol2 = cluster.getInstanceStorageDir(0, 1);
+    final File dn0Vol1 = new File(dataDir, "data" + (2 * 0 + 1));
+    final File dn0Vol2 = new File(dataDir, "data" + (2 * 0 + 2));
     DataNodeTestUtils.injectDataDirFailure(dn0Vol1, dn0Vol2);
     DataNode dn0 = cluster.getDataNodes().get(0);
     DataNodeTestUtils.waitForDiskError(dn0,
@@ -317,17 +318,12 @@
   @Test
   public void testVolumeFailureRecoveredByHotSwappingVolume()
       throws Exception {
-<<<<<<< HEAD
-    final File dn0Vol1 = cluster.getInstanceStorageDir(0, 0);
-    final File dn0Vol2 = cluster.getInstanceStorageDir(0, 1);
-=======
     // The test uses DataNodeTestUtils#injectDataDirFailure() to simulate
     // volume failures which is currently not supported on Windows.
     assumeNotWindows();
 
     final File dn0Vol1 = new File(dataDir, "data" + (2 * 0 + 1));
     final File dn0Vol2 = new File(dataDir, "data" + (2 * 0 + 2));
->>>>>>> 9714fc1d
     final DataNode dn0 = cluster.getDataNodes().get(0);
     final String oldDataDirs = dn0.getConf().get(
         DFSConfigKeys.DFS_DATANODE_DATA_DIR_KEY);
@@ -366,11 +362,6 @@
   @Test
   public void testTolerateVolumeFailuresAfterAddingMoreVolumes()
       throws Exception {
-<<<<<<< HEAD
-    final File dn0Vol1 = cluster.getInstanceStorageDir(0, 0);
-    final File dn0Vol2 = cluster.getInstanceStorageDir(0, 1);
-    final File dn0VolNew = new File(cluster.getDataDirectory(), "data_new");
-=======
     // The test uses DataNodeTestUtils#injectDataDirFailure() to simulate
     // volume failures which is currently not supported on Windows.
     assumeNotWindows();
@@ -378,7 +369,6 @@
     final File dn0Vol1 = new File(dataDir, "data" + (2 * 0 + 1));
     final File dn0Vol2 = new File(dataDir, "data" + (2 * 0 + 2));
     final File dn0VolNew = new File(dataDir, "data_new");
->>>>>>> 9714fc1d
     final DataNode dn0 = cluster.getDataNodes().get(0);
     final String oldDataDirs = dn0.getConf().get(
         DFSConfigKeys.DFS_DATANODE_DATA_DIR_KEY);
@@ -423,8 +413,8 @@
     DFSTestUtil.waitReplication(fs, file1, (short)3);
 
     // Fail the first volume on both datanodes
-    File dn1Vol1 = cluster.getInstanceStorageDir(0, 0);
-    File dn2Vol1 = cluster.getInstanceStorageDir(1, 0);
+    File dn1Vol1 = new File(dataDir, "data"+(2*0+1));
+    File dn2Vol1 = new File(dataDir, "data"+(2*1+1));
     DataNodeTestUtils.injectDataDirFailure(dn1Vol1, dn2Vol1);
 
     Path file2 = new Path("/test2");
